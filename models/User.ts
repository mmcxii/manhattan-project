import { Schema, SchemaTypes as Types, Model, model, Document } from 'mongoose';
<<<<<<< HEAD
import { IUser } from '../interfaces/IUser';
=======
import { IUser } from '../interfaces';

// Create interface for User documents
export interface IUserDocument extends IUser, Document {
  // TODO - define user document methods
  password: string;
}

// Create interface for User model
export interface IUserModel extends Model<IUserDocument> {
  // TODO - define user model methods
}
>>>>>>> 54cb385a

// Create interface for User documents
export interface IUserDocument extends IUser, Document {
    // TODO - define user document methods
}

// Create interface for User model
export interface IUserModel extends Model<IUserDocument> {
    // TODO - define user model methods
}

const userSchema = new Schema({
    username: {
        type: Types.String,
        required: true,
        unique: true
    },
    password: {
        type: Types.String,
        required: true
    },
    name: Types.String,
    age: Types.Number,
    bio: Types.String,
    follows: {
        type: [Types.ObjectId],
        ref: 'User'
    },
    followers: {
        type: [Types.ObjectId],
        ref: 'User'
    }
});

export const User = model<IUserDocument, IUserModel>('User', userSchema);<|MERGE_RESOLUTION|>--- conflicted
+++ resolved
@@ -1,7 +1,4 @@
 import { Schema, SchemaTypes as Types, Model, model, Document } from 'mongoose';
-<<<<<<< HEAD
-import { IUser } from '../interfaces/IUser';
-=======
 import { IUser } from '../interfaces';
 
 // Create interface for User documents
@@ -13,17 +10,6 @@
 // Create interface for User model
 export interface IUserModel extends Model<IUserDocument> {
   // TODO - define user model methods
-}
->>>>>>> 54cb385a
-
-// Create interface for User documents
-export interface IUserDocument extends IUser, Document {
-    // TODO - define user document methods
-}
-
-// Create interface for User model
-export interface IUserModel extends Model<IUserDocument> {
-    // TODO - define user model methods
 }
 
 const userSchema = new Schema({
