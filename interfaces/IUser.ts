<<<<<<< HEAD
export interface IUser  {
    username: string;
    password: string;
    name?: string;
    age?: number;
    bio?: string;
    follows?: IUser[];
    followers?: IUser[];
=======
import { Document } from "mongoose";

export interface IUser extends Document {
  username: string;
  password: string;
  name?: string;
  age?: number;
  bio?: string;
  follows?: IUser[];
  followers?: IUser[];
>>>>>>> e53857fd
}<|MERGE_RESOLUTION|>--- conflicted
+++ resolved
@@ -1,13 +1,3 @@
-<<<<<<< HEAD
-export interface IUser  {
-    username: string;
-    password: string;
-    name?: string;
-    age?: number;
-    bio?: string;
-    follows?: IUser[];
-    followers?: IUser[];
-=======
 import { Document } from "mongoose";
 
 export interface IUser extends Document {
@@ -18,5 +8,4 @@
   bio?: string;
   follows?: IUser[];
   followers?: IUser[];
->>>>>>> e53857fd
 }