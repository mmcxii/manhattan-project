import { useEffect, useContext } from 'react';
import { useHistory } from 'react-router-dom';
import { UserContext, UserProps } from 'Store';

export const useReadLSUserInfo = () => {
  const { dispatch } = useContext(UserContext);
  const { push } = useHistory();

  // Clear out localstorage data and redirect to login. Log error if provided.
  const resetUserInfo = (error?: Error): void => {
    if (error && error instanceof Error) {
      console.log('Error updating stored user:', error.message || error);
    }

    localStorage.removeItem('loginToken');
    localStorage.removeItem('userInfo');
    push('/login');
  };

  // Updates the user data stored in localstorage
  const setUserInfo = (user: UserProps): void => {
    try {
<<<<<<< HEAD
      if (lsLoginToken) {
        const authUser = async () => {
          const response: Response = await fetch('/auth/validate', {
            method: 'POST',
            headers: {
              'Content-Type': 'application/json',
              Authorization: `Bearer ${lsLoginToken}`
            }
          });

          if (!response.ok) {
            alert('Token validation failed. Redirecting to login.');
            return push('/login');
          }

          const userData = await response.json();

          localStorage.setItem('userInfo', JSON.stringify(userData));

          dispatch({ type: 'LOG_USER_IN', payload: userData });
        };
        authUser();
      }
    } catch (error) {
      localStorage.removeItem('loginToken');
      localStorage.removeItem('userInfo');
      alert('Error authenticating. Please try logging in again!');
      return push('/login');
    }
  }, [dispatch, push]);
=======
      if (!user) {
        throw new Error('Invalid or missing user data retrieved.');
      }

      localStorage.setItem('userInfo', JSON.stringify(user));
      dispatch({ type: 'LOG_USER_IN', payload: user });
    } catch (error) {
      console.log('Error updating stored user data:', error.message || error);
      resetUserInfo();
    }

    return;
  };

  useEffect(() => {
    const lsLoginToken = localStorage.getItem('loginToken');

    if (!lsLoginToken) {
      resetUserInfo();
      return;
    }

    const requestData = {
      method: 'POST',
      headers: {
        'Content-Type': 'application/json',
        Authorization: `Bearer ${lsLoginToken}`
      }
    };

    fetch('/auth/validate', requestData)
      .then(res => res.json())
      .then(userData => {
        if (!userData) {
          throw new Error('No user data returned.');
        }
        setUserInfo(userData);
      })
      .catch(err => resetUserInfo(err));
  }, [dispatch]);
>>>>>>> d92bbaf4
};<|MERGE_RESOLUTION|>--- conflicted
+++ resolved
@@ -20,7 +20,6 @@
   // Updates the user data stored in localstorage
   const setUserInfo = (user: UserProps): void => {
     try {
-<<<<<<< HEAD
       if (lsLoginToken) {
         const authUser = async () => {
           const response: Response = await fetch('/auth/validate', {
@@ -51,46 +50,4 @@
       return push('/login');
     }
   }, [dispatch, push]);
-=======
-      if (!user) {
-        throw new Error('Invalid or missing user data retrieved.');
-      }
-
-      localStorage.setItem('userInfo', JSON.stringify(user));
-      dispatch({ type: 'LOG_USER_IN', payload: user });
-    } catch (error) {
-      console.log('Error updating stored user data:', error.message || error);
-      resetUserInfo();
-    }
-
-    return;
-  };
-
-  useEffect(() => {
-    const lsLoginToken = localStorage.getItem('loginToken');
-
-    if (!lsLoginToken) {
-      resetUserInfo();
-      return;
-    }
-
-    const requestData = {
-      method: 'POST',
-      headers: {
-        'Content-Type': 'application/json',
-        Authorization: `Bearer ${lsLoginToken}`
-      }
-    };
-
-    fetch('/auth/validate', requestData)
-      .then(res => res.json())
-      .then(userData => {
-        if (!userData) {
-          throw new Error('No user data returned.');
-        }
-        setUserInfo(userData);
-      })
-      .catch(err => resetUserInfo(err));
-  }, [dispatch]);
->>>>>>> d92bbaf4
 };