import React from 'react';
import { ProductProps, MixedProps } from '../SearchForm';
import styled from 'styled-components';
import { spacing } from 'Utilities';
interface Props {
  item: ProductProps<MixedProps>;
}

const MixedDetails: React.FC<Props> = ({ item }) => {
  console.log(item);

  const ingredientNames = item.details.ingredients.map(e => `${e.name}`).join(', ');

  return (
    <>
<<<<<<< HEAD
      <ItemGlassType>{'The Preferred way is with a' + '   ' + item.details.glassType + '.'}</ItemGlassType>
      <ItemDirections>{item.details.directions}</ItemDirections>
=======
      <p>{ingredientNames}</p>
>>>>>>> ca5802f3
    </>
  );
};
export default MixedDetails;

const ItemGlassType = styled.i`
  margin: ${spacing.lg};
`;
const ItemDirections = styled.i`
  text-align: left;
`;<|MERGE_RESOLUTION|>--- conflicted
+++ resolved
@@ -13,12 +13,8 @@
 
   return (
     <>
-<<<<<<< HEAD
       <ItemGlassType>{'The Preferred way is with a' + '   ' + item.details.glassType + '.'}</ItemGlassType>
       <ItemDirections>{item.details.directions}</ItemDirections>
-=======
-      <p>{ingredientNames}</p>
->>>>>>> ca5802f3
     </>
   );
 };
