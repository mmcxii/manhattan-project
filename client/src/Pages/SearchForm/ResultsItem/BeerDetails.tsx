import React from 'react';
import { ProductProps, BeerProps } from '../SearchForm';
import styled from 'styled-components';
import { spacing } from 'Utilities';

interface Props {
  item: ProductProps<BeerProps>;
}

<<<<<<< HEAD
const BeerDetails: React.FC<BeerProps> = ({ item }) => {
  if (item.details instanceof BeerDetails)
    return (
      <>
        <p>ABV: ${item.details.ABV}%</p>
        <p>{item.details.organic === true && <OrganicIcon className='fas fa-seedling' />} </p>
      </>
    );
=======
const BeerDetails: React.FC<Props> = ({ item }) => {
  return (
    <>
      <p>ABV: ${item.details.ABV}%</p>
      <p>{item.details.organic === true && <OrganicIcon className='fas fa-seedling' />} </p>
    </>
  );
>>>>>>> 999e99b5
};

export default BeerDetails;

const OrganicIcon = styled.i`
  margin-left: ${spacing.sm};
`;<|MERGE_RESOLUTION|>--- conflicted
+++ resolved
@@ -7,16 +7,6 @@
   item: ProductProps<BeerProps>;
 }
 
-<<<<<<< HEAD
-const BeerDetails: React.FC<BeerProps> = ({ item }) => {
-  if (item.details instanceof BeerDetails)
-    return (
-      <>
-        <p>ABV: ${item.details.ABV}%</p>
-        <p>{item.details.organic === true && <OrganicIcon className='fas fa-seedling' />} </p>
-      </>
-    );
-=======
 const BeerDetails: React.FC<Props> = ({ item }) => {
   return (
     <>
@@ -24,7 +14,6 @@
       <p>{item.details.organic === true && <OrganicIcon className='fas fa-seedling' />} </p>
     </>
   );
->>>>>>> 999e99b5
 };
 
 export default BeerDetails;
