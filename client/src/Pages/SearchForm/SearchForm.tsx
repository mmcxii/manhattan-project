import React, { useState } from 'react';
import { useParams } from 'react-router-dom';
import queryString from 'query-string';

import { useForm } from 'Hooks';
import { Button, Card, CardBody, CardHeader, Form, Input } from 'Elements';
import ResultsItem from './ResultsItem';

// TODO: Austin display search results

interface Props {}

<<<<<<< HEAD
interface CommonProps {
  _id: string;
  _image: string;
  _desc: string;
}
// abv number | Subtype string | ingrediants = [{}] | directions string | glass string | desc string | organic boolean | --> product.details
export interface BeerProps extends CommonProps {
  _organic: boolean;
  _subtype: string;
  _abv: number;
=======
interface ProductProps {
  _id: string,
  name: string
}

interface BeerProps extends ProductProps {
  // TODO: Define search result props here

}

interface CocktailProps extends ProductProps {
  // TODO: Define search result props here
>>>>>>> 7111a1f4
}

// export interface CocktailProps extends CommonProps {
//   _glass: string;
//   _directions: string;
// }

const SearchForm: React.FC<Props> = () => {
  const { type } = useParams();
  const [searchResults, setSearchResults] = useState<BeerProps[]>([]);
  const [values, handleChange] = useForm({ query: '' });
  const icon =
    type === 'beer'
      ? 'fa-beer'
      : type === 'wine'
      ? 'fa-wine-glass-alt'
      : 'fa-glass-martini-alt';

  const APISearch = async (mode: string) => {
    try {
<<<<<<< HEAD
      const response: Response = await fetch(`/api/search/${mode}`, {
        method: 'POST',
        headers: { 'Content-Type': 'application/json' },
        body: JSON.stringify({ query: values.query })
      });
      const data: BeerProps[] = await response.json();
=======
      const params = queryString.stringify(values);
      const response: Response = await fetch(`/api/products?type=${mode}&${params}`, {
        method: 'GET',
      });

      const data: BeerProps[] | CocktailProps[] = await response.json();
>>>>>>> 7111a1f4

      setSearchResults(data);
    } catch (err) {
      console.log(err);
    }
  };

  return (
    <>
      {searchResults.length === 0 ? (
        <Card as='section'>
          <CardHeader>{type} search</CardHeader>
          <CardBody>
            <Form
              onSubmit={e => {
                e.preventDefault();

                if (type) {
                  APISearch(type);
                }
              }}
            >
              <Input
                name='query'
                value={values.query}
                onChange={handleChange}
                icon={`far ${icon}`}
                label={`What ${type} would you like?`}
                placeholder='Enter what you want here...'
              />

              <Button type='submit'>Search</Button>
            </Form>
          </CardBody>
        </Card>
      ) : (
        <Card>
          <CardHeader>{values.query}</CardHeader>
          <CardBody>
<<<<<<< HEAD
            {/* {searchResults.map((item: BeerProps | CocktailProps) => (
              <ResultsItem key={item._id} item={item} />
            ))} */}
            {searchResults.map((item: BeerProps) => (
              <ResultsItem key={item._id} item={item}>
                <h1>{item._id}</h1>
                <p>{item._desc}</p>
                <img alt='what you want to see is lost'>{item._image}</img>
              </ResultsItem>
=======
            {searchResults.map(item => (
              <p key={item._id}>{ item.name }</p>
>>>>>>> 7111a1f4
            ))}
          </CardBody>
        </Card>
      )}
    </>
  );
};

export default SearchForm;<|MERGE_RESOLUTION|>--- conflicted
+++ resolved
@@ -10,37 +10,24 @@
 
 interface Props {}
 
-<<<<<<< HEAD
-interface CommonProps {
+interface ProductProps {
   _id: string;
-  _image: string;
-  _desc: string;
+  name: string;
+  description: string;
+  image: string;
+}
+
+export interface BeerProps extends ProductProps {
+  abv: number;
+  organic: boolean;
+  subtype: string;
 }
 // abv number | Subtype string | ingrediants = [{}] | directions string | glass string | desc string | organic boolean | --> product.details
-export interface BeerProps extends CommonProps {
-  _organic: boolean;
-  _subtype: string;
-  _abv: number;
-=======
-interface ProductProps {
-  _id: string,
-  name: string
+interface CocktailProps extends ProductProps {
+  glass: string;
+  directions: string;
+  ingrediants: string;
 }
-
-interface BeerProps extends ProductProps {
-  // TODO: Define search result props here
-
-}
-
-interface CocktailProps extends ProductProps {
-  // TODO: Define search result props here
->>>>>>> 7111a1f4
-}
-
-// export interface CocktailProps extends CommonProps {
-//   _glass: string;
-//   _directions: string;
-// }
 
 const SearchForm: React.FC<Props> = () => {
   const { type } = useParams();
@@ -55,21 +42,15 @@
 
   const APISearch = async (mode: string) => {
     try {
-<<<<<<< HEAD
-      const response: Response = await fetch(`/api/search/${mode}`, {
-        method: 'POST',
-        headers: { 'Content-Type': 'application/json' },
-        body: JSON.stringify({ query: values.query })
-      });
+      const params = queryString.stringify(values);
+      const response: Response = await fetch(
+        `/api/products?type=${mode}&${params}`,
+        {
+          method: 'GET'
+        }
+      );
+
       const data: BeerProps[] = await response.json();
-=======
-      const params = queryString.stringify(values);
-      const response: Response = await fetch(`/api/products?type=${mode}&${params}`, {
-        method: 'GET',
-      });
-
-      const data: BeerProps[] | CocktailProps[] = await response.json();
->>>>>>> 7111a1f4
 
       setSearchResults(data);
     } catch (err) {
@@ -109,20 +90,12 @@
         <Card>
           <CardHeader>{values.query}</CardHeader>
           <CardBody>
-<<<<<<< HEAD
-            {/* {searchResults.map((item: BeerProps | CocktailProps) => (
-              <ResultsItem key={item._id} item={item} />
-            ))} */}
             {searchResults.map((item: BeerProps) => (
               <ResultsItem key={item._id} item={item}>
-                <h1>{item._id}</h1>
-                <p>{item._desc}</p>
-                <img alt='what you want to see is lost'>{item._image}</img>
+                <h1>{item.name}</h1>
+                <p>{item.description}</p>
+                <img alt='${item.name}'>{item.image}</img>
               </ResultsItem>
-=======
-            {searchResults.map(item => (
-              <p key={item._id}>{ item.name }</p>
->>>>>>> 7111a1f4
             ))}
           </CardBody>
         </Card>
