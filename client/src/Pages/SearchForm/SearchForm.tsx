import React, { useState } from 'react';
import { useParams } from 'react-router-dom';
import queryString from 'query-string';

import { useForm } from 'Hooks';
import { Button, Card, CardBody, CardHeader, Form, Input } from 'Elements';
import { ResultsItem, MixedDetails, BeerDetails } from '../../Pages/SearchForm/ResultsItem/index';

interface Props {}

export interface ProductProps<T> {
  _id: string;
  type: number;
  extID: string;
  name: string;
  upvotes: string[];
  downvotes: string[];
  imgUrl: string;
<<<<<<< HEAD
}

export interface BeerProps extends ProductProps {
  details: {
    desc: string;
    ABV?: number;
    organic: boolean;
    subtype: string;
  };
=======
  details: T;
}

export interface BeerProps {
  desc: string;
  ABV?: number;
  organic: boolean;
  subtype: string;
>>>>>>> 999e99b5
}

// abv number | Subtype string | ingrediants = [{}] | directions string | glass string | desc string | organic boolean | --> product.details
<<<<<<< HEAD
export interface MixedProps extends ProductProps {
  details: {
    glassType: string;
    directions: string;
    image: string[];
    ingrediants: string;
  };
=======
export interface MixedProps {
  glassType: string;
  directions: string;
  image: string[];
  ingrediants: string;
>>>>>>> 999e99b5
}

const SearchForm: React.FC<Props> = () => {
  const { type } = useParams();
  const [beerResults, setBeerResults] = useState<ProductProps<BeerProps>[]>([]);
  const [mixedResults, setMixedResults] = useState<ProductProps<MixedProps>[]>([]);
  const [values, handleChange] = useForm({ query: '' });
  const icon = type === 'beer' ? 'fa-beer' : type === 'wine' ? 'fa-wine-glass-alt' : 'fa-glass-martini-alt';

  const APISearch = async <T extends unknown>(mode: string): Promise<ProductProps<T>[]> => {
    let data: ProductProps<T>[] = [];

    try {
      const params = queryString.stringify(values);

      const response: Response = await fetch(`/api/products?type=${mode}&${params}`);

      if (!response.ok) {
        throw new Error(response.statusText);
      }

      data = await response.json();
    } catch (err) {
      console.log(err);
    }

    return data;
  };

  // Handle form submission for product searches
  const onSearchSubmit = async (evt: React.FormEvent<HTMLFormElement>): Promise<void> => {
    // Prevent form submission
    evt.preventDefault();
    if (!type) {
      return;
    }

    // Retrieve appropriate product type and update state
    switch (type) {
      case 'beer':
        const beerData = await APISearch<BeerProps>(type);
        setBeerResults(beerData);
        break;
      case 'cocktail':
        const mixedData = await APISearch<MixedProps>('mixed');
        setMixedResults(mixedData);
        break;
      default:
        return;
    }
  };

  return (
    <>
      {beerResults.length === 0 && mixedResults.length === 0 ? (
        <Card as='section'>
          <CardHeader>{type} search</CardHeader>
          <CardBody>
            <Form onSubmit={e => onSearchSubmit(e)}>
              <Input
                name='query'
                value={values.query}
                onChange={handleChange}
                icon={`far ${icon}`}
                label={`What ${type} would you like?`}
                placeholder='Enter what you want here...'
              />

              <Button type='submit'>Search</Button>
            </Form>
          </CardBody>
        </Card>
      ) : (
        <Card>
          <CardHeader>{values.query}</CardHeader>
          <CardBody>
            {beerResults.length > 0 &&
              beerResults.map(item => (
                <ResultsItem key={`ri-${item._id}`} item={item}>
                  <BeerDetails key={`bd-${item._id}`} item={item} />
                </ResultsItem>
              ))}

            {mixedResults.length > 0 &&
              mixedResults.map(item => (
                <ResultsItem key={`ri-${item._id}`} item={item}>
                  <MixedDetails key={`md-${item._id}`} item={item} />
                </ResultsItem>
              ))}
          </CardBody>
        </Card>
      )}
    </>
  );
};

export default SearchForm;<|MERGE_RESOLUTION|>--- conflicted
+++ resolved
@@ -16,17 +16,6 @@
   upvotes: string[];
   downvotes: string[];
   imgUrl: string;
-<<<<<<< HEAD
-}
-
-export interface BeerProps extends ProductProps {
-  details: {
-    desc: string;
-    ABV?: number;
-    organic: boolean;
-    subtype: string;
-  };
-=======
   details: T;
 }
 
@@ -35,25 +24,14 @@
   ABV?: number;
   organic: boolean;
   subtype: string;
->>>>>>> 999e99b5
 }
 
 // abv number | Subtype string | ingrediants = [{}] | directions string | glass string | desc string | organic boolean | --> product.details
-<<<<<<< HEAD
-export interface MixedProps extends ProductProps {
-  details: {
-    glassType: string;
-    directions: string;
-    image: string[];
-    ingrediants: string;
-  };
-=======
 export interface MixedProps {
   glassType: string;
   directions: string;
   image: string[];
   ingrediants: string;
->>>>>>> 999e99b5
 }
 
 const SearchForm: React.FC<Props> = () => {
