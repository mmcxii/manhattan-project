--- conflicted
+++ resolved
@@ -10,11 +10,8 @@
 import EditUser from './EditUser';
 import CreateUser from './CreateUser';
 import ErrorPage from './ErrorPage';
-<<<<<<< HEAD
+import Logout from './Logout';
 import ProductDetail from './ProductDetail';
-=======
-import Logout from './Logout';
->>>>>>> a9408cd3
 
 const Router: React.FC = () => (
   <PageContainer>
