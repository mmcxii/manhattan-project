--- conflicted
+++ resolved
@@ -48,20 +48,9 @@
   const profile = profileInfo ? (
     <>
       <UserInfo profileInfo={profileInfo} />
-
       <FavoritesSection profileInfo={profileInfo} />
-
-<<<<<<< HEAD
       <FollowsAndFollowers profileInfo={profileInfo} />
-=======
-          <FollowsAndFollowers profileInfo={profileInfo} />
-          {profileInfo.comments && profileInfo.comments.length > 0 ? <UserCommentList user={profileInfo} comments={profileInfo.comments} /> : 'This user hasn\'t commented on anything'}
-          
-        </>
-      ) : (
-        <p>Error: No User was found with that name.</p>
-      )}
->>>>>>> e936abd3
+      {profileInfo.comments && profileInfo.comments.length > 0 ? <UserCommentList user={profileInfo} comments={profileInfo.comments} /> : 'This user hasn\'t commented on anything'}
     </>
   ) : (
     <ErrorText>No user was found with that name.</ErrorText>
