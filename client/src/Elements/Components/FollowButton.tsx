import React, { useState, useEffect, useContext } from 'react';
import { useHistory } from 'react-router-dom';
import styled from 'styled-components';

import { UserProps, UserContext } from 'Store';
import { red, white } from 'Utilities';
import { Button as SrcButton } from './Button';

interface Props {
  followTarget: UserProps;
}

export const FollowButton: React.FC<Props> = ({ followTarget }) => {
  const { push } = useHistory();
  const { user, dispatch } = useContext(UserContext);
  const lsLoginToken = localStorage.getItem('loginToken');
  const lsUserInfo = localStorage.getItem('userInfo');
  //@ts-ignore
  const userInfo: UserProps = JSON.parse(lsUserInfo);
  const [userIsFollowing, setUserIsFollowing] = useState<boolean>(false);

  useEffect(() => {
    for (let i = 0; i < user.follows.length; i++) {
      if (user.follows[i].username === followTarget.username) {
        return setUserIsFollowing(true);
      }
    }
<<<<<<< HEAD

    setUserIsFollowing(false);
  }, [followTarget]);
=======
  }, [followTarget, userInfo]);
>>>>>>> a71b04b8

  const toggleFollow = async () => {
    if (lsLoginToken && lsUserInfo) {
      try {
        const response: Response = await fetch(`/api/users/${userInfo.username}/follows`, {
          method: userIsFollowing ? 'DELETE' : 'PUT',
          headers: {
            'Content-Type': 'application/json',
            Authorization: `Bearer ${lsLoginToken}`
          },
          body: JSON.stringify({
            username: followTarget.username
          })
        });

        // Handle errors by displaying the error message to the user in an alert
        const errorCodes: number[] = [400, 404, 500];
        if (errorCodes.includes(response.status)) {
          const errorData: { status: number; message: string } = await response.json();

          return alert(errorData.message);
        }

        // Dispatch an action to UserContext reducer based on component state
        dispatch({ type: userIsFollowing ? 'REMOVE_FOLLOW' : 'ADD_FOLLOW', payload: followTarget });

        // Update localstorage based on component state
        if (!userIsFollowing) {
          localStorage.setItem(
            'userInfo',
            JSON.stringify({ ...userInfo, follows: [...userInfo.follows, followTarget] })
          );
        } else {
          localStorage.setItem(
            'userInfo',
            JSON.stringify({ ...userInfo, follows: userInfo.follows.filter(item => item.id !== followTarget.id) })
          );
        }
        setUserIsFollowing(!userIsFollowing);
      } catch (err) {
        console.log(err);
      }
    } else {
      push('/login');
    }
  };

  return (
    <>
      {user.username === followTarget.username ? (
        <NoButton />
      ) : (
        <Button onClick={toggleFollow} followed={userIsFollowing}>
          {userIsFollowing ? 'Unfollow' : 'Follow'}
        </Button>
      )}
    </>
  );
};

export default FollowButton;

const NoButton = styled.div`
  grid-area: follow;
`;

const Button = styled(SrcButton)<{ followed: boolean }>`
  grid-area: follow;
  ${props => (props.followed ? `background: ${red} !important; color: ${white} !important;` : null)}
`;<|MERGE_RESOLUTION|>--- conflicted
+++ resolved
@@ -25,13 +25,7 @@
         return setUserIsFollowing(true);
       }
     }
-<<<<<<< HEAD
-
-    setUserIsFollowing(false);
-  }, [followTarget]);
-=======
   }, [followTarget, userInfo]);
->>>>>>> a71b04b8
 
   const toggleFollow = async () => {
     if (lsLoginToken && lsUserInfo) {
