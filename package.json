{
  "name": "manhattan-project",
  "version": "1.0.0",
  "description": "A MERN stack application for connection people with their poison",
  "main": "server.ts",
  "scripts": {
    "start": "ts-node server.ts",
    "server": "nodemon -x ts-node server.ts",
    "client": "npm start --prefix client",
    "client-install": "npm install --prefix client",
    "dev": "concurrently \"npm run server\" \"npm run client\"",
    "heroku-postbuild": "NPM_CONFIG_PRODUCTION=false npm install --prefix client && npm run build --prefix client"
  },
  "repository": {
    "type": "git",
    "url": "git+https://github.com/mmcxii/manhattan-project.git"
  },
  "author": "Team Taco",
  "license": "MIT",
  "bugs": {
    "url": "https://github.com/mmcxii/manhattan-project/issues"
  },
  "homepage": "https://github.com/mmcxii/manhattan-project#readme",
  "dependencies": {
    "@types/bcrypt": "^3.0.0",
    "@types/express": "^4.17.1",
    "@types/jsonwebtoken": "^8.3.5",
    "@types/mongoose": "^5.5.19",
    "@types/morgan": "^1.7.37",
    "@types/node": "^12.7.11",
    "@types/passport": "^1.0.1",
<<<<<<< HEAD
=======
    "@types/passport-jwt": "^3.0.2",
>>>>>>> e53857fd
    "@types/passport-local": "^1.0.33",
    "bcrypt": "^3.0.6",
    "express": "^4.17.1",
    "jsonwebtoken": "^8.5.1",
    "mongoose": "^5.7.3",
    "morgan": "^1.9.1",
    "passport": "^0.4.0",
<<<<<<< HEAD
=======
    "passport-jwt": "^4.0.0",
>>>>>>> e53857fd
    "passport-local": "^1.0.0",
    "ts-mongoose": "0.0.19",
    "ts-node": "^8.4.1",
    "typescript": "^3.6.3"
  },
  "devDependencies": {
    "concurrently": "^4.1.2",
    "nodemon": "^1.19.3"
  }
}<|MERGE_RESOLUTION|>--- conflicted
+++ resolved
@@ -29,10 +29,7 @@
     "@types/morgan": "^1.7.37",
     "@types/node": "^12.7.11",
     "@types/passport": "^1.0.1",
-<<<<<<< HEAD
-=======
     "@types/passport-jwt": "^3.0.2",
->>>>>>> e53857fd
     "@types/passport-local": "^1.0.33",
     "bcrypt": "^3.0.6",
     "express": "^4.17.1",
@@ -40,10 +37,7 @@
     "mongoose": "^5.7.3",
     "morgan": "^1.9.1",
     "passport": "^0.4.0",
-<<<<<<< HEAD
-=======
     "passport-jwt": "^4.0.0",
->>>>>>> e53857fd
     "passport-local": "^1.0.0",
     "ts-mongoose": "0.0.19",
     "ts-node": "^8.4.1",
