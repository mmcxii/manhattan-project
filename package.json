{
  "name": "manhattan-project",
  "version": "1.0.0",
  "description": "A MERN stack application for connection people with their poison",
  "main": "server.ts",
  "scripts": {
    "start": "ts-node server.ts",
    "server": "nodemon -x ts-node server.ts",
    "client": "npm start --prefix client",
    "client-install": "npm install --prefix client",
    "dev": "concurrently \"npm run server\" \"npm run client\"",
    "heroku-postbuild": "NPM_CONFIG_PRODUCTION=false npm install --prefix client && npm run build --prefix client",
    "test": "jest --config ./jest.config.js"
  },
  "repository": {
    "type": "git",
    "url": "git+https://github.com/mmcxii/manhattan-project.git"
  },
  "author": "Team Taco",
  "license": "MIT",
  "bugs": {
    "url": "https://github.com/mmcxii/manhattan-project/issues"
  },
  "homepage": "https://github.com/mmcxii/manhattan-project#readme",
  "dependencies": {
    "@types/bcrypt": "^3.0.0",
    "@types/express": "^4.17.1",
    "@types/express-fileupload": "^1.1.0",
    "@types/jest": "^24.0.19",
    "@types/jsonwebtoken": "^8.3.5",
    "@types/mongodb-memory-server": "^1.8.0",
    "@types/mongoose": "^5.5.19",
    "@types/morgan": "^1.7.37",
    "@types/node": "^12.7.11",
    "@types/sharp": "^0.23.0",
    "@types/socket.io": "^2.1.4",
    "axios": "^0.19.0",
    "bcrypt": "^3.0.6",
    "dotenv": "^8.2.0",
    "express": "^4.17.1",
    "express-fileupload": "^1.1.6-alpha.6",
    "jsonwebtoken": "^8.5.1",
    "mongoose": "^5.7.5",
    "morgan": "^1.9.1",
    "sharp": "^0.23.1",
    "socket.io": "^2.3.0",
    "ts-jest": "^24.1.0",
    "ts-mongoose": "0.0.19",
    "ts-node": "^8.4.1",
    "typescript": "^3.6.3"
  },
  "devDependencies": {
<<<<<<< HEAD
    "@shelf/jest-mongodb": "^1.1.3",
    "concurrently": "^4.1.2",
    "jest": "^24.9.0",
    "mongodb-memory-server-global": "^6.0.1",
    "nodemon": "^1.19.3"
=======
    "@typescript-eslint/eslint-plugin": "^2.5.0",
    "@typescript-eslint/parser": "^2.5.0",
    "concurrently": "^4.1.2",
    "eslint": "^6.6.0",
    "eslint-config-prettier": "^6.4.0",
    "eslint-plugin-prettier": "^3.1.1",
    "nodemon": "^1.19.3",
    "prettier": "^1.18.2"
>>>>>>> 6a1f4a48
  }
}<|MERGE_RESOLUTION|>--- conflicted
+++ resolved
@@ -50,21 +50,16 @@
     "typescript": "^3.6.3"
   },
   "devDependencies": {
-<<<<<<< HEAD
     "@shelf/jest-mongodb": "^1.1.3",
     "concurrently": "^4.1.2",
     "jest": "^24.9.0",
     "mongodb-memory-server-global": "^6.0.1",
-    "nodemon": "^1.19.3"
-=======
+    "nodemon": "^1.19.3",
     "@typescript-eslint/eslint-plugin": "^2.5.0",
     "@typescript-eslint/parser": "^2.5.0",
-    "concurrently": "^4.1.2",
     "eslint": "^6.6.0",
     "eslint-config-prettier": "^6.4.0",
     "eslint-plugin-prettier": "^3.1.1",
-    "nodemon": "^1.19.3",
     "prettier": "^1.18.2"
->>>>>>> 6a1f4a48
   }
 }