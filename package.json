--- conflicted
+++ resolved
@@ -28,11 +28,8 @@
     "@types/mongoose": "^5.5.19",
     "@types/morgan": "^1.7.37",
     "@types/node": "^12.7.11",
-<<<<<<< HEAD
+    "@types/socket.io": "^2.1.4",
     "axios": "^0.19.0",
-=======
-    "@types/socket.io": "^2.1.4",
->>>>>>> e101a6df
     "bcrypt": "^3.0.6",
     "dotenv": "^8.2.0",
     "express": "^4.17.1",
