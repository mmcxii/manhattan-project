import { Router, Application } from 'express';
import { AuthRoutes } from './authRoutes';
import { HtmlRoutes } from './htmlRoutes'
import { UserRoutes } from './userRoutes';
import { CommentRoutes } from './commentRoutes';
import { ProductRoutes } from './productRoutes';
<<<<<<< HEAD
import { SearchRoutes } from './searchRoutes';
import { FileRoutes } from './fileRoutes';
=======
>>>>>>> fba89195
import { validateToken } from '../util/validateToken';

export default (app: Application) => {
  // Create new router and setup API routes
  const apiRoutes: Router = Router();
  apiRoutes.use('/users', UserRoutes);
  apiRoutes.use('/comments', CommentRoutes);
  apiRoutes.use('/products', ProductRoutes);
  apiRoutes.use('/files', FileRoutes);

  // Attach routers to Express app
  app.use('/auth', AuthRoutes);
  app.use('/api', validateToken, apiRoutes);
  app.use('/', HtmlRoutes);
};<|MERGE_RESOLUTION|>--- conflicted
+++ resolved
@@ -4,11 +4,9 @@
 import { UserRoutes } from './userRoutes';
 import { CommentRoutes } from './commentRoutes';
 import { ProductRoutes } from './productRoutes';
-<<<<<<< HEAD
-import { SearchRoutes } from './searchRoutes';
+
 import { FileRoutes } from './fileRoutes';
-=======
->>>>>>> fba89195
+
 import { validateToken } from '../util/validateToken';
 
 export default (app: Application) => {
