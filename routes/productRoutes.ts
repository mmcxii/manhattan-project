--- conflicted
+++ resolved
@@ -50,13 +50,7 @@
     try {
       const products: IProduct[] = await findProducts.exec();
 
-<<<<<<< HEAD
-      console.log(products);
-
-      return res.json(products);
-=======
       return Ok(res, products);
->>>>>>> ff05cd27
     } catch (error) {
       return ServerError(res, error);
     }
