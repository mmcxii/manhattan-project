--- conflicted
+++ resolved
@@ -1,9 +1,5 @@
 import { Router } from 'express';
-<<<<<<< HEAD
-import { User, IUserDocument } from '../models/User';
-=======
 import { User, IUserDocument } from '../models';
->>>>>>> 54cb385a
 import { UserUtilities } from '../util/UserUtilities';
 
 const userUtilities = new UserUtilities();
@@ -11,10 +7,7 @@
 export const UserRoutes = Router()
   .get('/', async (req, res) => {
     // Get all users
-<<<<<<< HEAD
-=======
     console.log('User', req.user);
->>>>>>> 54cb385a
     try {
       const users: IUserDocument[] = await User.find();
       return res.json(users);
@@ -22,30 +15,6 @@
       return res.status(500).send(error);
     }
   })
-<<<<<<< HEAD
-  .post('/', async (req, res) => {
-    // Create new User
-    if (!req.body) {
-      return res.status(400).send('Missing user data.');
-    }
-
-    // TODO - encrypt password before saving
-    const newUser = new User(req.body);
-
-    try {
-      const savedUser: IUserDocument = await newUser.save();
-
-      return res.status(201).json(savedUser);
-    } catch (error) {
-      // Duplicate username error
-      if (error.name === 'MongoError' && error.code === 11000) {
-        return res.status(422).send('Username already exists!');
-      }
-      return res.status(500).send(error);
-    }
-  })
-=======
->>>>>>> 54cb385a
   .get('/:username', async (req, res) => {
     // Get User by username
     const username = req.params.username.trim().toLowerCase();
