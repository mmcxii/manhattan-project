import path from 'path';
import express, { Application } from 'express';
import morgan from 'morgan';
import DB from './db';
import routeConfig from './routes';
<<<<<<< HEAD
import { passportStrategy } from './config/passport';
import passport from 'passport';

passportStrategy(passport);
=======
import api from './apiCalls';
>>>>>>> 2bda9008

// Create Express app
const app: Application = express();
app.use(morgan('dev'));
app.use(express.json());
app.use(express.static(path.join(__dirname, 'client/build')));


// Setup routes
routeConfig(app);

const PORT = process.env.PORT || 6969;

//api.cocktaildb();
//pi.brewerydb('citrus');
//api.quiniwine();

// Listen for HTTP traffic once DB connection is established
DB.connect()
  .then(() => {
    console.log('Successfully connected to DB.');
    app.listen(PORT, () =>
      console.log(`Listening for connections on port: ${PORT}`)
    );
  })
  .catch(error => {
    console.error(`Could not start app: ${error}`);
    process.exit();
  });<|MERGE_RESOLUTION|>--- conflicted
+++ resolved
@@ -3,21 +3,16 @@
 import morgan from 'morgan';
 import DB from './db';
 import routeConfig from './routes';
-<<<<<<< HEAD
 import { passportStrategy } from './config/passport';
 import passport from 'passport';
 
 passportStrategy(passport);
-=======
-import api from './apiCalls';
->>>>>>> 2bda9008
 
 // Create Express app
 const app: Application = express();
 app.use(morgan('dev'));
 app.use(express.json());
 app.use(express.static(path.join(__dirname, 'client/build')));
-
 
 // Setup routes
 routeConfig(app);
