// Load env variables
import dotenv from 'dotenv';
dotenv.config();

import path from 'path';
import express, { Application } from 'express';
import { SocketServer } from './socketServer';
import morgan from 'morgan';
import DB from './db';
import routeConfig from './routes';

// Create Express app
const app: Application = express();
app.use(morgan('dev'));
app.use(express.json());
app.use(express.static(path.join(__dirname, 'client/build')));

// Setup routes
routeConfig(app);

const PORT = process.env.PORT || 6969;

// Listen for HTTP traffic once DB connection is established
DB.connect()
  .then(() => {
    console.log('Successfully connected to DB.');
<<<<<<< HEAD
    app.listen(PORT, () =>
      console.log(`Listening for connections on port: ${PORT}`)
    );
=======
    const httpServer = app.listen(PORT, () => console.log(`Listening for connections on port: ${PORT}`));
    // Attach socket server to http server to listen for socket events
    SocketServer(httpServer);
>>>>>>> e101a6df
  })
  .catch(error => {
    console.error(`Could not start app: ${error}`);
    process.exit();
  });<|MERGE_RESOLUTION|>--- conflicted
+++ resolved
@@ -24,15 +24,11 @@
 DB.connect()
   .then(() => {
     console.log('Successfully connected to DB.');
-<<<<<<< HEAD
-    app.listen(PORT, () =>
+    const httpServer = app.listen(PORT, () =>
       console.log(`Listening for connections on port: ${PORT}`)
     );
-=======
-    const httpServer = app.listen(PORT, () => console.log(`Listening for connections on port: ${PORT}`));
     // Attach socket server to http server to listen for socket events
     SocketServer(httpServer);
->>>>>>> e101a6df
   })
   .catch(error => {
     console.error(`Could not start app: ${error}`);
